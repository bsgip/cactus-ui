--- conflicted
+++ resolved
@@ -443,14 +443,11 @@
         "runs.html",
         error=error,
         grouped_procedures=grouped_procedures,
-<<<<<<< HEAD
         classes_by_test_b64=b64encode(json.dumps(classes_by_test).encode()).decode(),
         classes_by_category_b64=b64encode(json.dumps(classes_by_category).encode()).decode(),
-=======
         run_groups=[] if run_groups is None else run_groups.items,
         run_group_id=run_group_id,
         active_run_group=active_run_group,
->>>>>>> 3836f607
     )
 
 
