"""Python Flask WebApp Auth0 integration example"""

import io
import json
import logging
import logging.config
import os
from base64 import b64encode
from dataclasses import dataclass
from datetime import datetime, timezone
from functools import lru_cache, wraps
from http import HTTPStatus
from os import environ as env
from pathlib import Path
from typing import Any, Callable, TypeVar, cast
from urllib.parse import quote_plus, urlencode
import zipfile

from authlib.integrations.flask_client import OAuth
from dotenv import find_dotenv, load_dotenv
from flask import (
    Flask,
    current_app,
    jsonify,
    redirect,
    render_template,
    request,
    send_file,
    session,
    url_for,
)
from werkzeug.middleware.proxy_fix import ProxyFix
from werkzeug.wrappers.response import Response
import jwt

import cactus_ui.orchestrator as orchestrator
from cactus_ui.common import find_first
from cactus_ui.compliance_class import fetch_compliance_classes

# Setup logs
logconf_fp = "./logconf.json"
if os.path.exists(logconf_fp):
    with open(logconf_fp, "r") as f:
        logging.config.dictConfig(json.load(f))
else:
    logging.basicConfig(level=logging.INFO)

logger = logging.getLogger(__name__)


ENV_FILE = find_dotenv()
if ENV_FILE:
    load_dotenv(ENV_FILE)

app = Flask(__name__)
app.secret_key = env.get("APP_SECRET_KEY")
if not (env.get("CACTUS_UI_LOCALDEV", "false").lower() == "true"):
    app.wsgi_app = ProxyFix(app.wsgi_app)  # type: ignore


oauth = OAuth(app)  # type: ignore
oauth.register(
    "auth0",
    client_id=env.get("AUTH0_CLIENT_ID"),
    client_secret=env.get("AUTH0_CLIENT_SECRET"),
    client_kwargs={
        "scope": "user:all openid profile email",
    },
    server_metadata_url=f'https://{env.get("AUTH0_DOMAIN")}/.well-known/openid-configuration',
)  # type: ignore

# envvars
CACTUS_ORCHESTRATOR_AUDIENCE = env["CACTUS_ORCHESTRATOR_AUDIENCE"]
CACTUS_PLATFORM_VERSION = env["CACTUS_PLATFORM_VERSION"]
CACTUS_PLATFORM_SUPPORT_EMAIL = env["CACTUS_PLATFORM_SUPPORT_EMAIL"]
BANNER_MESSAGE = env.get("BANNER_MESSAGE")

F = TypeVar("F", bound=Callable[..., object])


@dataclass
class GroupedProcedure:
    slug: str
    category: str
    summaries: list[orchestrator.ProcedureRunSummaryResponse]


def get_access_token() -> str | None:
    """Overly simple method for fetching an access token from the user's session. All validation will be handled at the
    service receiving this access_token - all we are validating is that there is one and that it hasn't expired

    Returns access_token if its present AND not expired. None otherwise."""

    if "user" not in session:
        logger.info("user not found in session.")
        return None

    user = session["user"]
    if user is None or "access_token" not in user:
        logger.info("access_token not found in user.")
        return None

    access_token = user["access_token"]
    if not access_token:
        logger.info("access_token appears to be empty.")
        return None

    # access_token should come paired with expires_at (the returned metadata from OAuth2)
    if "expires_at" not in user:
        logger.error("No expires_at was returned with access_token.")
        return None

    try:
        exp_time = datetime.fromtimestamp(float(user["expires_at"]), tz=timezone.utc)
        if exp_time < datetime.now(tz=timezone.utc):
            logger.info(f"User access_token expired at {exp_time}.")
            return None
    except Exception as exc:
        logger.error("Exception attempting to decode user expires_at.", exc_info=exc)
        return None

    return access_token


def get_username_from_session() -> str | None:
    """
    Extracts the username from the OAuth2 session token.

    Returns:
        Username string if user is logged in, None otherwise.
        Tries common OAuth2 fields in order of preference
    """
    if "user" not in session:
        return None

    user_info = session["user"].get("userinfo", {})

    return user_info.get("name")


def login_required(f: F) -> F:
    @wraps(f)
    def decorated(*args: Any, **kwargs: Any) -> Any:
        access_token = get_access_token()
        if access_token is None:
            return redirect(url_for("login"))

        return f(access_token=access_token, *args, **kwargs)

    return cast(F, decorated)


def get_permissions() -> list[str] | None:
    if "user" not in session:
        return None

    user = session["user"]

    if "access_token" not in user:
        return None

    encoded_jwt = user["access_token"]
    decoded_jwt = jwt.decode(encoded_jwt, options={"verify_signature": False})

    if "permissions" not in decoded_jwt:
        return None

    return decoded_jwt["permissions"]


def admin_role_required(f: F) -> F:
    @wraps(f)
    def decorated(*args: Any, **kwargs: Any) -> Any:
        permissions = get_permissions()
        if not permissions or "admin:all" not in permissions:
            return redirect(url_for("login_or_home_page"))

        return f(*args, **kwargs)

    return cast(F, decorated)


def parse_bool(v: str | None) -> bool:
    if not v:
        return False

    if v[0] in ["F", "f", "0"]:
        return False

    return True


# Controllers API
@app.route("/")
def login_or_home_page() -> str:
    if session.get("user") is None:
        return render_template(
            "login.html",
        )
    return render_template("home.html")


@app.route("/admin")
@login_required
@admin_role_required
def admin_page(access_token: str) -> str:
    page = request.args.get("page", 1, type=int)  # Default to page 1

    user_pages = orchestrator.admin_fetch_users(access_token, page)
    if user_pages is None:
        # return render_template("admin.html", error="Failed to retrieve users.")
        users = [
            orchestrator.UserResponse(user_id=1, name="User 1", run_groups=[78]),
            orchestrator.UserResponse(user_id=2, name="User 2", run_groups=[12, 45]),
        ]
        return render_template("admin.html", users=users)

    return render_template(
        "admin.html",
        users=user_pages.items,
        next_page=user_pages.next_page,
        prev_page=user_pages.prev_page,
        total_items=user_pages.total_items,
        page_size=user_pages.page_size,
        current_page=user_pages.current_page,
    )


@app.route("/admin/group/<int:run_group_id>/runs", methods=["GET", "POST"])
@login_required
@admin_role_required
def admin_group_runs_page(access_token: str, run_group_id: int) -> str | Response:  # noqa: C901
    error: str | None = None
    """This is the admin equivalent of group_runs_page"""
    # Handle POST for triggering an artifact download
    if request.method == "POST":
        # Handle dl artifact
        if request.form.get("action") == "artifact":
            run_id = request.form.get("run_id")
            if not run_id:
                error = "No run ID specified."
            else:
                artifact_data = orchestrator.admin_fetch_run_artifact(access_token, run_id)
                if artifact_data is None:
                    error = "Failed to retrieve artifacts."
                else:
                    return send_file(
                        io.BytesIO(artifact_data),
                        as_attachment=True,
                        download_name=f"{run_id}_artifacts.zip",
                        mimetype="application/zip",
                    )

    # Fetch procedures
    procedures = orchestrator.admin_fetch_group_procedure_run_summaries(
        access_token=access_token, run_group_id=run_group_id
    )
    grouped_procedures: list[GroupedProcedure] = []

    all_classes: set[str] = set()
    classes_by_test: dict[str, list[str]] = {}
    tmp_classes_by_category: dict[str, set[str]] = {}

    if procedures is None:
        error = "Unable to fetch test procedures."
    else:
        # Organise the procedures by grouping them under the "category" label present (while also preserving order)
        for p in procedures:
            category_slug = p.category.replace(" ", "-")  # This could do with a more robust slugify method

            # Add this procedure to the list of groups
            existing_group = find_first(grouped_procedures, lambda x: x.slug == category_slug)
            if existing_group:
                existing_group.summaries.append(p)
            else:
                grouped_procedures.append(GroupedProcedure(category_slug, p.category, [p]))

            classes = p.classes if p.classes else []
            classes_by_test[p.test_procedure_id] = classes
            all_classes.update(classes)

            if category_slug in tmp_classes_by_category:
                tmp_classes_by_category[category_slug].update(classes)
            else:
                tmp_classes_by_category[category_slug] = set(classes)

    # convert sets to lists (sets are not serializable to json)
    classes_by_category: dict[str, list[str]] = {key: list(value) for key, value in tmp_classes_by_category.items()}

    # Fetch the run groups (for the breadcrumbs selector)
    run_groups = orchestrator.admin_fetch_run_groups(access_token=access_token, run_group_id=run_group_id, page=1)
    active_run_group: orchestrator.RunGroupResponse | None = None
    if not run_groups or not run_groups.items:
        error = "Unable to fetch run groups."
    else:
        for rg in run_groups.items:
            if rg.run_group_id == run_group_id:
                active_run_group = rg
                break

    return render_template(
        "runs.html",
        error=error,
        grouped_procedures=grouped_procedures,
        classes=fetch_compliance_classes(all_classes),
        classes_by_test_b64=b64encode(json.dumps(classes_by_test).encode()).decode(),
        classes_by_category_b64=b64encode(json.dumps(classes_by_category).encode()).decode(),
        run_groups=[] if run_groups is None else run_groups.items,
        run_group_id=run_group_id,
        active_run_group=active_run_group,
        is_admin_view=True,
    )


@app.route("/admin/run_group/<int:run_group_id>/procedure_runs/<test_procedure_id>", methods=["GET"])
@login_required
@admin_role_required
def admin_procedure_runs_json(access_token: str, run_group_id: int, test_procedure_id: str) -> Response:
    runs_page = orchestrator.admin_fetch_group_runs_for_procedure(access_token, run_group_id, test_procedure_id)
    if runs_page is None:
        return Response(
            response=f"Unable to fetch runs for {test_procedure_id}.",
            status=HTTPStatus.NOT_FOUND,
            mimetype="text/plain",
        )

    return jsonify(runs_page)


@app.route("/admin/run_group/<int:run_group_id>/active_runs", methods=["GET"])
@login_required
@admin_role_required
def admin_active_runs_json(access_token: str, run_group_id: int) -> Response:
    runs_page = orchestrator.admin_fetch_runs_for_group(access_token, run_group_id, 1, False)
    if runs_page is None:
        return Response(
            response="Unable to load active runs.",
            status=HTTPStatus.NOT_FOUND,
            mimetype="text/plain",
        )

    return jsonify(runs_page)


@app.route("/admin/run/<int:run_id>", methods=["GET", "POST"])
@login_required
@admin_role_required
def admin_run_status_page(access_token: str, run_id: str) -> str | Response:
    error: str | None = None

    if request.method == "POST":
        # Handle downloading a prior run's artifacts
        if request.form.get("action") == "artifact":
            artifact_data = orchestrator.admin_fetch_run_artifact(access_token, run_id)
            if artifact_data is None:
                error = "Failed to retrieve artifacts."
            else:
                return send_file(
                    io.BytesIO(artifact_data),
                    as_attachment=True,
                    download_name=f"{run_id}_artifacts.zip",
                    mimetype="application/zip",
                )

    status = orchestrator.admin_fetch_run_status(access_token=access_token, run_id=run_id)
    run_is_live = status is not None

    run_status = None
    run_test_uri = None
    run_procedure_id = None

    run_response = orchestrator.admin_fetch_individual_run(access_token, run_id)
    if run_response:
        run_status = run_response.status
        run_test_uri = run_response.test_url
        run_procedure_id = run_response.test_procedure_id

    # Take the big JSON response string and encode it using base64 so we can embed it in the template and re-hydrate
    # it easily enough
    if status is not None:
        initial_status_b64 = b64encode(status.encode()).decode()
    else:
        initial_status_b64 = ""

    return render_template(
        "run_status.html",
        run_is_live=run_is_live,
        run_id=run_id,
        initial_status_b64=initial_status_b64,
        run_status=run_status,
        run_test_uri=run_test_uri,
        run_procedure_id=run_procedure_id,
        error=error,
        is_admin_view=True,
        user_buttons_state="disabled",
    )


@app.route("/admin/run/<int:run_id>/status", methods=["GET"])
@login_required
@admin_role_required
def admin_run_status_json(access_token: str, run_id: str) -> Response:

    status = orchestrator.admin_fetch_run_status(access_token=access_token, run_id=run_id)

    if status is None:
        return Response(
            response="Unable to fetch runner status. Likely terminated available.",
            status=HTTPStatus.GONE,
            mimetype="text/plain",
        )

    return Response(response=status, status=200, mimetype="application/json")


@app.route("/procedures", methods=["GET"])
@login_required
def procedures_page(access_token: str) -> str:
    page = request.args.get("page", 1, type=int)  # Default to page 1

    # Request the paginated list of procedures from upstream
    procedure_pages = orchestrator.fetch_procedures(access_token, page)
    if procedure_pages is None:
        return render_template("procedures.html", error="Failed to retrieve procedures.")

    return render_template(
        "procedures.html",
        procedures=procedure_pages.items,
        next_page=procedure_pages.next_page,
        prev_page=procedure_pages.prev_page,
        total_items=procedure_pages.total_items,
        page_size=procedure_pages.page_size,
        current_page=procedure_pages.current_page,
    )


@app.route("/procedure/<test_procedure_id>", methods=["GET"])
@login_required
def procedure_yaml_page(access_token: str, test_procedure_id: str) -> str | Response:

    error: str | None = None

    # Handle POST for triggering a new run / precondition phase
    # if request.method == "POST":
    #     if request.form.get("action") == "initialise":
    #         init_result = orchestrator.init_run(access_token, test_procedure_id)
    #         if init_result.run_id is not None:
    #             return redirect(url_for("run_status_page", run_id=init_result.run_id))
    #         elif init_result.failure_type == orchestrator.InitialiseRunFailureType.EXPIRED_CERT:
    #             error = "Your certificate has expired. Please generate and download a new certificate."
    #         elif init_result.failure_type == orchestrator.InitialiseRunFailureType.EXISTING_STATIC_INSTANCE:
    #             error = "You cannot start a second test run while your DeviceCapability URI is set to static."
    #         else:
    #             error = "Failed to trigger a new run due to an unknown error."

    # Request the paginated list of procedures from upstream
    yaml = orchestrator.fetch_procedure_yaml(access_token, test_procedure_id)
    if yaml is None:
        return render_template("procedure_yaml.html", error=f"Failed to fetch YAML for test '{test_procedure_id}'.")

    return render_template("procedure_yaml.html", test_procedure_id=test_procedure_id, yaml=yaml, error=error)


def send_zip_file(filename: str, files: dict[str, bytes | None]) -> Response:
    zip_buffer = io.BytesIO()
    with zipfile.ZipFile(zip_buffer, mode="w") as zip_archive:
        for name, data in files.items():
            if data:
                zip_archive.writestr(zinfo_or_arcname=name, data=data)
    zip_buffer.seek(0)

    mimetype = "application/zip"
    return send_file(zip_buffer, as_attachment=True, download_name=filename, mimetype=mimetype)


@app.route("/config", methods=["GET", "POST"])
@login_required
def config_page(access_token: str) -> str | Response:  # noqa: C901
    error = None
    pwd = None
    if request.method == "POST":
        action = request.form.get("action")
        certificate = request.form.get("certificate", None)
        if action == "refresh":
            if certificate == "aggregator":
                pwd = orchestrator.refresh_aggregator_cert(access_token)
            elif certificate == "device":
                pwd = orchestrator.refresh_device_cert(access_token)

            if pwd is None:
                error = f"Failed to generate/refresh {certificate} certificate."
        elif action == "download-certs":
            files = {}
            basename = f"{certificate}-cert"
            filename = f"{basename}-certificates.zip"
            if certificate == "aggregator":
                p12_cert_data = orchestrator.download_aggregator_cert(access_token)
                pem_cert = orchestrator.download_aggregator_pem_cert(access_token)
                pem_key = orchestrator.download_aggregator_pem_key(access_token)
                files = {f"{basename}.p12": p12_cert_data, f"{basename}.crt": pem_cert, f"{basename}.key": pem_key}
            elif certificate == "device":
                p12_cert_data = orchestrator.download_device_cert(access_token)
                pem_cert = orchestrator.download_device_pem_cert(access_token)
                pem_key = orchestrator.download_device_pem_key(access_token)
                files = {f"{basename}.p12": p12_cert_data, f"{basename}.crt": pem_cert, f"{basename}.key": pem_key}
            if not files:
                error = f"Failed to retrieve certificates for {certificate}."
            else:
                return send_zip_file(filename=filename, files=files)

        elif action == "download-ca":
            cert_data = mimetype = filename = None
            if certificate == "authority":
                cert_data = orchestrator.download_certificate_authority_cert(access_token)
                mimetype = "application/x-x509-ca-cert"
                filename = "cactus-ca-certificate.der"
            if cert_data is None or mimetype is None or filename is None:
                error = f"Failed to retrieve {certificate} certificate."
            else:
                return send_file(
                    io.BytesIO(cert_data),
                    as_attachment=True,
                    download_name=filename,
                    mimetype=mimetype,
                )
        elif action == "setcert":
            is_device_cert = certificate == "device"
            if not orchestrator.update_config(access_token, is_device_cert=is_device_cert):
                error = "Failed to swap device/aggregator certificate"
        elif action == "setpen":
            try:
                pen: int = int(request.form.get("pen", 0))
                if not orchestrator.update_config(access_token, pen=pen):
                    error = "Failed to update PEN"
            except ValueError:
                error = "Failed to parse PEN"
        elif action == "setsubscribeddomain":
            domain = request.form.get("subscription_domain", None)
            if domain is None:
                domain = ""
            if not orchestrator.update_config(access_token, subscription_domain=domain):
                error = "Failed to update subscription domain"
        elif action == "setstaticuri":
            static_uri = parse_bool(request.form.get("static_uri"))
            if not orchestrator.update_config(access_token, is_static_uri=static_uri):
                error = "Failed to update static URI"
        elif action == "updaterungroup":
            new_name = request.form["name"]
            run_group_id = int(request.form["run_group_id"])
            if not orchestrator.update_run_group(access_token, run_group_id, new_name):
                error = "Failed to update name"
        elif action == "createrungroup":
            version = request.form["version"]
            if not orchestrator.create_run_group(access_token, version):
                error = "Failed to create run group"
        elif action == "deleterungroup":
            run_group_id = int(request.form["run_group_id"])
            if not orchestrator.delete_run_group(access_token, run_group_id):
                error = "Failed to delete run group"

    # Fetch after doing any updates so we always render the latest version of the config
    config = orchestrator.fetch_config(access_token)
    run_groups = orchestrator.fetch_run_groups(access_token, 1)
    csip_aus_versions = orchestrator.fetch_csip_aus_versions(access_token, 1)
    if config is None or run_groups is None or csip_aus_versions is None:
        return render_template(
            "config.html",
            error="Unable to communicate with test server. Please try refreshing the page or re-logging in.",
        )

    return render_template(
        "config.html",
        pwd=pwd,
        error=error,
        domain=config.subscription_domain,
        static_uri=config.is_static_uri,
        static_uri_example=config.static_uri,
        is_device_cert=config.is_device_cert,
        aggregator_certificate_expiry=config.aggregator_certificate_expiry,
        device_certificate_expiry=config.device_certificate_expiry,
        run_groups=run_groups.items,
        csip_aus_versions=csip_aus_versions.items,
        pen=(
            "" if config.pen == 0 else config.pen
        ),  # A PEN of 0 is reserved. Replace with "" to trigger display of placeholder text # noqa: 501
    )


@app.route("/run_group/<int:run_group_id>/procedure_runs/<test_procedure_id>", methods=["GET"])
@login_required
def procedure_runs_json(access_token: str, run_group_id: int, test_procedure_id: str) -> Response:
    runs_page = orchestrator.fetch_group_runs_for_procedure(access_token, run_group_id, test_procedure_id)
    if runs_page is None:
        return Response(
            response=f"Unable to fetch runs for {test_procedure_id}.",
            status=HTTPStatus.NOT_FOUND,
            mimetype="text/plain",
        )

    return jsonify(runs_page)


@app.route("/run_group/<int:run_group_id>/active_runs", methods=["GET"])
@login_required
def active_runs_json(access_token: str, run_group_id: int) -> Response:
    runs_page = orchestrator.fetch_runs_for_group(access_token, run_group_id, 1, False)
    if runs_page is None:
        return Response(
            response="Unable to load active runs.",
            status=HTTPStatus.NOT_FOUND,
            mimetype="text/plain",
        )

    return jsonify(runs_page)


@app.route("/runs", methods=["GET"])
@login_required
def runs_page(access_token: str) -> str | Response:  # noqa: C901
    """Just redirects to the "first" RunGroup page"""

    run_groups = orchestrator.fetch_run_groups(access_token, 1)
    if not run_groups or not run_groups.items:
        return redirect(url_for("config_page"))

    return redirect(url_for("group_runs_page", run_group_id=run_groups.items[0].run_group_id))


@app.route("/group/<int:run_group_id>/runs", methods=["GET", "POST"])
@login_required
def group_runs_page(access_token: str, run_group_id: int) -> str | Response:  # noqa: C901
    error: str | None = None

    # Handle POST for triggering a new run / precondition phase
    if request.method == "POST":
        if request.form.get("action") == "initialise":
            test_procedure_id = request.form.get("test_procedure_id")
            if not test_procedure_id:
                error = "No test procedure selected."
            else:
                init_result = orchestrator.init_run(access_token, run_group_id, test_procedure_id)
                if init_result.run_id is not None:
                    return redirect(url_for("run_status_page", run_id=init_result.run_id))
                elif init_result.failure_type == orchestrator.InitialiseRunFailureType.EXPIRED_CERT:
                    error = "Your certificate has expired. Please generate and download a new certificate."
                elif init_result.failure_type == orchestrator.InitialiseRunFailureType.EXISTING_STATIC_INSTANCE:
                    error = "You cannot start a second test run while your DeviceCapability URI is set to static."
                else:
                    error = "Failed to trigger a new run due to an unknown error."

        # Handle starting a run / test procedure phase
        elif request.form.get("action") == "start":
            run_id = request.form.get("run_id")
            if not run_id:
                error = "No run ID specified."
            else:
                start_result = orchestrator.start_run(access_token, run_id)
                if start_result.success:
                    return redirect(url_for("run_status_page", run_id=run_id))
                else:
                    error = (
                        "Failed to start the test run."
                        if start_result.error_message is None
                        else start_result.error_message
                    )

        # Handle finalising a run
        elif request.form.get("action") == "finalise":
            run_id = request.form.get("run_id")
            if not run_id:
                error = "No run ID specified."
            else:
                archive_data = orchestrator.finalise_run(access_token, run_id)
                if archive_data is None:
                    error = "Failed to finalise the run or retrieve artifacts."
                else:
                    return send_file(
                        io.BytesIO(archive_data),
                        as_attachment=True,
                        download_name=f"{run_id}_artifacts.zip",
                        mimetype="application/zip",
                    )

        # Handle dl artifact
        elif request.form.get("action") == "artifact":
            run_id = request.form.get("run_id")
            if not run_id:
                error = "No run ID specified."
            else:
                artifact_data = orchestrator.fetch_run_artifact(access_token, run_id)
                if artifact_data is None:
                    error = "Failed to retrieve artifacts."
                else:
                    return send_file(
                        io.BytesIO(artifact_data),
                        as_attachment=True,
                        download_name=f"{run_id}_artifacts.zip",
                        mimetype="application/zip",
                    )
        # Handle deleting a prior run
        elif request.form.get("action") == "delete":
            run_id = request.form["run_id"]
            delete_result = orchestrator.delete_individual_run(access_token, run_id)
            if not delete_result:
                error = "Failed to delete run."

    # Fetch procedures
    procedures = orchestrator.fetch_group_procedure_run_summaries(access_token, run_group_id)
    grouped_procedures: list[GroupedProcedure] = []

    all_classes: set[str] = set()
    classes_by_test: dict[str, list[str]] = {}
    tmp_classes_by_category: dict[str, set[str]] = {}

    if procedures is None:
        error = "Unable to fetch test procedures."
    else:
        # Organise the procedures by grouping them under the "category" label present (while also preserving order)
        for p in procedures:
            category_slug = p.category.replace(" ", "-")  # This could do with a more robust slugify method

            # Add this procedure to the list of groups
            existing_group = find_first(grouped_procedures, lambda x: x.slug == category_slug)
            if existing_group:
                existing_group.summaries.append(p)
            else:
                grouped_procedures.append(GroupedProcedure(category_slug, p.category, [p]))

            classes = p.classes if p.classes else []
            classes_by_test[p.test_procedure_id] = classes
            all_classes.update(classes)

            if category_slug in tmp_classes_by_category:
                tmp_classes_by_category[category_slug].update(classes)
            else:
                tmp_classes_by_category[category_slug] = set(classes)

    # convert sets to lists (sets are not serializable to json)
    classes_by_category: dict[str, list[str]] = {key: list(value) for key, value in tmp_classes_by_category.items()}

    # Fetch the run groups (for the breadcrumbs selector)
    run_groups = orchestrator.fetch_run_groups(access_token, 1)
    active_run_group: orchestrator.RunGroupResponse | None = None
    if not run_groups or not run_groups.items:
        error = "Unable to fetch run groups."
    else:
        for rg in run_groups.items:
            if rg.run_group_id == run_group_id:
                active_run_group = rg
                break

    return render_template(
        "runs.html",
        error=error,
        grouped_procedures=grouped_procedures,
        classes=fetch_compliance_classes(all_classes),
        classes_by_test_b64=b64encode(json.dumps(classes_by_test).encode()).decode(),
        classes_by_category_b64=b64encode(json.dumps(classes_by_category).encode()).decode(),
        run_groups=[] if run_groups is None else run_groups.items,
        run_group_id=run_group_id,
        active_run_group=active_run_group,
    )


@app.route("/run/<int:run_id>", methods=["GET", "POST"])
@login_required
def run_status_page(access_token: str, run_id: str) -> str | Response:
    error: str | None = None

    if request.method == "POST":
        if request.form.get("action") == "start":
            start_result = orchestrator.start_run(access_token, run_id)
            if not start_result or not start_result.success:
                error = (
                    "Failed to start the test run."
                    if start_result is None or start_result.error_message is None
                    else start_result.error_message
                )

        # Handle finalising a run
        elif request.form.get("action") == "finalise":
            archive_data = orchestrator.finalise_run(access_token, run_id)
            if archive_data is None:
                error = "Failed to finalise the run or retrieve artifacts."
            else:
                return send_file(
                    io.BytesIO(archive_data),
                    as_attachment=True,
                    download_name=f"{run_id}_artifacts.zip",
                    mimetype="application/zip",
                )

        # Handle downloading a prior run's artifacts
        elif request.form.get("action") == "artifact":
            artifact_data = orchestrator.fetch_run_artifact(access_token, run_id)
            if artifact_data is None:
                error = "Failed to retrieve artifacts."
            else:
                return send_file(
                    io.BytesIO(artifact_data),
                    as_attachment=True,
                    download_name=f"{run_id}_artifacts.zip",
                    mimetype="application/zip",
                )

    status = orchestrator.fetch_run_status(access_token=access_token, run_id=run_id)
    run_is_live = status is not None

    run_status = None
    run_test_uri = None
    run_procedure_id = None

    run_response = orchestrator.fetch_individual_run(access_token, run_id)
    if run_response:
        run_status = run_response.status
        run_test_uri = run_response.test_url
        run_procedure_id = run_response.test_procedure_id

    # Take the big JSON response string and encode it using base64 so we can embed it in the template and re-hydrate
    # it easily enough
    if status is not None:
        initial_status_b64 = b64encode(status.encode()).decode()
    else:
        initial_status_b64 = ""

    return render_template(
        "run_status.html",
        run_is_live=run_is_live,
        run_id=run_id,
        initial_status_b64=initial_status_b64,
        run_status=run_status,
        run_test_uri=run_test_uri,
        run_procedure_id=run_procedure_id,
        error=error,
    )


@app.route("/run/<int:run_id>/status", methods=["GET"])
@login_required
def run_status_json(access_token: str, run_id: str) -> Response:

    status = orchestrator.fetch_run_status(access_token=access_token, run_id=run_id)

    if status is None:
        return Response(
            response="Unable to fetch runner status. Likely terminated available.",
            status=HTTPStatus.GONE,
            mimetype="text/plain",
        )

    return Response(response=status, status=200, mimetype="application/json")


@app.route("/callback", methods=["GET", "POST"])
def callback() -> Response:
    token = oauth.auth0.authorize_access_token()
    session["user"] = token
    access_token = get_access_token()

    # Try update the user's username on successful login
    if access_token and "userinfo" in token and "name" in token["userinfo"]:
        user_name = token["userinfo"]["name"]
        try:
            success = orchestrator.update_username(access_token=access_token, user_name=user_name)
            if not success:
                logger.error(f"Failed to update username '{user_name}'.")
        except Exception as e:
            logger.error(f"Exception trying to update username '{user_name}'", exc_info=e)
    else:
        logger.error("Unable to update username. User info or access token missing from token.")

    return redirect("/")


@app.route("/login")
def login() -> str:
    return oauth.auth0.authorize_redirect(
        redirect_uri=url_for("callback", _external=True), audience=CACTUS_ORCHESTRATOR_AUDIENCE
    )


@app.route("/logout")
@login_required
def logout(access_token: str) -> Response:
    session.clear()
    return redirect(
        "https://"
        + env["AUTH0_DOMAIN"]
        + "/v2/logout?"
        + urlencode(
            {
                "returnTo": url_for("login_or_home_page", _external=True),
                "client_id": env["AUTH0_CLIENT_ID"],
            },
            quote_via=quote_plus,
        )
    )


@lru_cache(maxsize=1)
def get_hosted_images() -> list[str]:
    root_path = Path(current_app.root_path)
    static_base_path = Path(current_app.static_folder) / "base"  # type: ignore
    return [str(f.relative_to(root_path)) for f in static_base_path.glob("*.webp")]


@app.context_processor
def inject_global_template_context() -> dict:
    """
    Injects global constants and assets used across all templates, specifically:
    - Injects images (.webp) into hosted by section of the base page's footer.
       o NOTE: All (.webp) images under './static/base/' path will be included.
    - sets platform version from CACTUS_PLATFORM_VERSION envvar
    - Adds support email from CACTUS_PLATFORM_SUPPORT_EMAIL envvar.
    - Adds the users name (if not None)
    - Adds the BANNER_MESSAGE envvar (optional)
    """

    return {
        "version": CACTUS_PLATFORM_VERSION,
        "hosted_images": get_hosted_images(),
        "support_email": CACTUS_PLATFORM_SUPPORT_EMAIL,
<<<<<<< HEAD
        "permissions": get_permissions(),
=======
        "username": get_username_from_session(),
        "banner_message": BANNER_MESSAGE,
>>>>>>> 13171a8c
    }


if __name__ == "__main__":
    app.run(host="127.0.0.1", port=int(env.get("PORT", 3000)), debug=True)  # nosec - not for deployment<|MERGE_RESOLUTION|>--- conflicted
+++ resolved
@@ -920,12 +920,9 @@
         "version": CACTUS_PLATFORM_VERSION,
         "hosted_images": get_hosted_images(),
         "support_email": CACTUS_PLATFORM_SUPPORT_EMAIL,
-<<<<<<< HEAD
         "permissions": get_permissions(),
-=======
         "username": get_username_from_session(),
         "banner_message": BANNER_MESSAGE,
->>>>>>> 13171a8c
     }
 
 
