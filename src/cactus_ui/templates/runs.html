{% extends "base.html" %}

{% block title %}Runs - Cactus{% endblock %}

{% block content %}

{% if error %}
<div class="alert alert-danger">{{ error }}</div>
{% endif %}

<div class="max-page-height" style="padding-top:10px; display: flex; flex-direction: column;">
    <div style="display: flex;">
        {% if run_groups|length < 2 %} {% if active_run_group %} <h2>Runs for {{ active_run_group.name }}</h2>
            {% endif %}
            {% else %}

            <h2>Runs for </h2>
            <div class="dropdown" style="margin-left: 10px;">
                <button class="btn btn-primary dropdown-toggle" type="button" data-bs-toggle="dropdown"
                    aria-expanded="false">
                    {{ active_run_group.name }}
                </button>
                <ul class="dropdown-menu">
                    {% for rg in run_groups %}
                    {% if rg.run_group_id != run_group_id %}
                    <li><a class="dropdown-item"
                            href="{{ url_for('group_runs_page', run_group_id=rg.run_group_id) }}">{{rg.name}}</a></li>
                    {% endif %}
                    {% endfor %}
                </ul>
            </div>
            {% endif %}
    </div>

    <hr>

    <div class="row" style="flex: 1; overflow: hidden;">
        <div class="col procedure-col">
            <h5>Procedures</h5>

            <div class="procedure-container">

<<<<<<< HEAD
            <input type="search" id="filter-procedures-input" placeholder="Filter tests by compliance class e.g. A, DR-G" class="search" oninput="filterProceduresHandler(event)">
            {% for gp in grouped_procedures %}
            <div id="{{gp[0]}}" class="card" style="border-radius: 0; border-bottom: none;">
                <button class="btn btn-success text-start" type="button" data-bs-toggle="collapse"
                    data-bs-target="#{{gp[0]}}-body" style="border-radius: 0;">
=======
                <div class="card" style="border-radius: 0; border-bottom: none;">
                    <div class="list-group list-group-flush">
                        <a id="active-runs-button" href="#"
                            class="procedure-btn list-group-item list-group-item-action d-flex justify-content-between align-items-center"
                            style="border-radius: 0; width:100%">
                            Active Runs
                        </a>
                    </div>
                </div>
>>>>>>> 3836f607

                {% for gp in grouped_procedures %}
                <div class="card" style="border-radius: 0; border-bottom: none;">
                    <button class="btn btn-success text-start" type="button" data-bs-toggle="collapse"
                        data-bs-target="#{{gp[0]}}-body" style="border-radius: 0;">

                        <i class="fa fas"></i> {{gp[0]}}

                    </button>
                    <div class="list-group list-group-flush collapse show" id="{{gp[0]}}-body">
                        {% for procedure in gp[1] %}
                        <a href="#" id="{{ procedure.test_procedure_id }}" _description="{{ procedure.description }}"
                            class="procedure-btn list-group-item list-group-item-action d-flex justify-content-between align-items-center">
                            {{procedure.test_procedure_id }}

                            {% if procedure.run_count > 0 %}
                            {% if procedure.latest_all_criteria_met == true %}
                            <span class="badge text-bg-success">{{ procedure.run_count }}</span>
                            {% elif procedure.latest_all_criteria_met == false %}
                            <span class="badge text-bg-danger">{{ procedure.run_count }}</span>
                            {% else %}
                            <span class="badge text-bg-secondary">{{ procedure.run_count }}</span>
                            {% endif %}
                            {% endif %}

                        </a>
                        {% endfor %}
                    </div>

                </div>
                {% endfor %}
            </div>
<<<<<<< HEAD
            {% endfor %}
            <div id="filter-warning" class="card" style="padding: 10px"></div>
=======
>>>>>>> 3836f607
        </div>
        <div class="col">
            <div style="display:flex; padding-top: 5px; padding-bottom: 5px; align-items: center;">
                <h5 id="runs-title" style="flex: 1;">Runs</h5>
                <div id="runs-actions" style="margin-left: 10px;"></div>
            </div>
            <div class="runs-table-container">
                <table class="table">
                    <tbody id="runs-table-body">
                        <tr>
                            <td>Start by selecting a test procedure to either start a new run or view historical runs.
                            </td>
                        </tr>
                    </tbody>
                </table>
            </div>
        </div>
    </div>
</div>
<style>
    html,
    body {
        height: 100%;
        margin: 0;
        overflow: hidden;
        display: flex;
        flex-direction: column;
    }

    .hidden {
        display: none !important;
    }

    .search {
        width: 100%;
        margin-top: 10px;
        margin-bottom: 5px;
    }
    .main-footer {
        margin-top: 0 !important;
    }

    .main-content {
        flex: 1;
        overflow: hidden;
        padding: 0 !important;
    }

    .max-page-height {
        height: 100%;
        overflow: hidden;
    }

    .col {
        height: 100%;
        display: flex;
        flex-direction: column;
        overflow: hidden;
    }

    .procedure-col {
        max-width: 400px;
        min-width: 200px;
        overflow: auto;
    }

    .procedure-container {
        flex: 1;
    }

    .runs-table-container {
        margin-top: 5px;
        flex: 1;
        overflow: auto;
    }

    [data-bs-toggle="collapse"] .fa:before {
        content: "\f139";
    }

    [data-bs-toggle="collapse"].collapsed .fa:before {
        content: "\f13a";
    }
</style>

<script>
    function filterByComplianceClass(classes, filterText) {
        let filtered_count = 0
        for (const [id, value] of Object.entries(classes)) {
            const element = document.getElementById(id)
            if (filterText === "") {
                element.classList.remove("hidden")
            } else if (value.includes(filterText)) {
                element.classList.remove("hidden");
            } else {
                element.classList.add("hidden");
                filtered_count++;
            }
        }
        const all_filtered = filtered_count === Object.entries(classes).length;
        return all_filtered
    }

    function filterProcedures(rawFilterText) {
        const filterText = rawFilterText.toUpperCase();  // allow both DER-A and der-a to match
        const classesByTest = JSON.parse(atob("{{ classes_by_test_b64 }}"));
        const classesByCategory = JSON.parse(atob("{{ classes_by_category_b64 }}"))

        const allTestsFilteredOut = filterByComplianceClass(classesByTest, filterText);
        filterByComplianceClass(classesByCategory, filterText);

        const filterWarning = document.getElementById("filter-warning");
        if (allTestsFilteredOut) {
            filterWarning.innerHTML = `
            <p class="card-text" >Your search - <b>${rawFilterText}</b> - did not match any test procedures.</p>
            <br>
            <p class="card-text">The test procedures can be filtered by the following compliance classes:</p>
            <p class="card-text"><b>A, G, L, C, DER-A, DER-G, DER-L, DR-A, DR-D, DR-L, DR-G</b></p>
            <p class="card-text">To filter by more than one compliance class, use a comma separated list e.g. "<b>G, DER-L, DR-D</b>"</p>
            `;
        } else {
            filterWarning.innerHTML = '';
        }
        
    }

    function filterProceduresHandler(event) {
        filterProcedures(event.target.value);
    }

    function statusToBtn(run_id, run_status) {
        switch (run_status) {
            case "initialised":
                return `<form method="POST" action="{{ url_for('group_runs_page', run_group_id=run_group_id) }}">
                <input type="hidden" name="run_id" value="${run_id}">
                <input type="hidden" name="action" value="start">
                <button type="submit" class="btn btn-primary">Start</button>
            </form>`;
            case "started":
                return `<form method="POST" action="{{ url_for('group_runs_page', run_group_id=run_group_id) }}">
                <input type="hidden" name="run_id" value="${run_id}">
                <input type="hidden" name="action" value="finalise">
                <button type="submit" class="btn btn-warning">Finalise</button>
            </form>`;
            default:
                return `<form method="POST" action="{{ url_for('group_runs_page', run_group_id=run_group_id) }}">
                <input type="hidden" name="run_id" value="${run_id}">
                <input type="hidden" name="action" value="artifact">
                <button type="submit" class="btn btn-secondary">Download</button>
            </form>`;
        }
    }

    function handleNewRuns(rawRunsJson) {
        const page = JSON.parse(rawRunsJson);
        const runs = page.items
        if (runs.length === 0) {
            handleRunsEmpty();
            return;
        }

        fragments = runs.map(r => {
            let row_class = "";
            let icon = "";
            switch (r.all_criteria_met) {
                case null:
                    if (r.status == "initialised" || r.status == "started") {
                        row_class = "table-info";
                    } else {
                        icon = `<span class="text-secondary"><i class="fas fa-question"></i></span>`;
                    }
                    break
                case true:
                    row_class = "table-success";
                    icon = `<span class="text-success"><i class="fas fa-check"></i></span>`;
                    break;
                default:
                    row_class = "table-danger";
                    icon = `<span class="text-danger"><i class="fas fa-x"></i></span>`;
                    break;

            }
            const created = new Date(Date.parse(r.created_at));
            return `
                <tr class="${row_class}">
                    <td><a href="/run/${r.run_id}">${r.run_id}</a></td>
                    <td>${formatDate(created)}<br><small class="text-body-secondary">(${formatRelativeDate(created)})<small></td>
                    <td>${r.status}</td>
                    <td>${icon}</td>
                    <td>${statusToBtn(r.run_id, r.status)}</td>
                </tr>
            `
        });
        document.getElementById("runs-table-body").innerHTML = fragments.join("")
    }

    function handleRunsError(status, error) {
        document.getElementById("runs-table-body").innerHTML = `
            <tr class="table-danger">
                <td>${error}</td>
            </tr>
        `
    }

    function handleRunsEmpty() {
        document.getElementById("runs-table-body").innerHTML = `
            <tr>
                <td>No runs were returned.</td>
            </tr>
        `
    }

    function handleRunsLoading() {
        document.getElementById("runs-table-body").innerHTML = `
            <tr>
                <td>
                    <div class="spinner-border" role="status">
                        <span class="visually-hidden">Loading...</span>
                    </div>
                </td>
            </tr>
        `
    }

    function loadProcedureRuns(test_procedure_id) {
        handleRunsLoading();

        xhrRequest(`/run_group/{{ run_group_id }}/procedure_runs/${test_procedure_id}`, handleNewRuns, handleRunsError);
    }

    function loadActiveRuns() {
        handleRunsLoading();


        xhrRequest(`/run_group/{{ run_group_id }}/active_runs`, handleNewRuns, handleRunsError);
    }

    function handleSpawnButtonClick(e) {
        e.target.innerHTML = `<div class="spinner-border spinner-border-sm" role="status"></div>`;
        e.target.disabled = true;
        e.target.closest('form').submit();
    }

    function handleProcedureButtonClick(e) {
        const test_procedure_id = this.id;
        const description = this.getAttribute("_description")

        // update active class
        document.querySelectorAll(".procedure-btn").forEach(el => el.classList.remove('active'));
        this.classList.add('active');

        // update title and buttons
        if (this.id === "active-runs-button") {
            // active runs is a special case
            document.getElementById("runs-title").innerHTML = "Active Runs";
            document.getElementById("runs-actions").innerHTML = "";
            loadActiveRuns()
        } else {
            // handle the other test procedure buttons
            document.getElementById("runs-title").innerHTML = `<a href="procedure/${test_procedure_id}">${test_procedure_id}</a> ${description}`;

            document.getElementById("runs-actions").innerHTML = `<form method="POST" action="{{ url_for('group_runs_page', run_group_id=run_group_id) }}">
                <input type="hidden" name="test_procedure_id" value="${test_procedure_id}">
                <input type="hidden" name="action" value="initialise">
                <button type="submit" class="btn btn-primary" onclick="handleSpawnButtonClick(event)">Spawn Test Run</button>
            </form>`;

            loadProcedureRuns(test_procedure_id)
        }
    }

    addEventListener("load", (event) => {
        // Install onclick handlers for procedure btns
        document.querySelectorAll(".procedure-btn").forEach(el => el.onclick = handleProcedureButtonClick);

        // Start the page loaded with the active procedures
        handleProcedureButtonClick.call(document.getElementById("active-runs-button"))

        // Enable collapsing procedure cards
        // const collapseElementList = document.querySelectorAll('.collapse')
        // const collapseList = [...collapseElementList].map(collapseEl => new bootstrap.Collapse(collapseEl))
    
        // Apply filter correctly of page (re)load
        filterProcedures(document.getElementById("filter-procedures-input").value);
    });


</script>


{% endblock %}<|MERGE_RESOLUTION|>--- conflicted
+++ resolved
@@ -40,13 +40,6 @@
 
             <div class="procedure-container">
 
-<<<<<<< HEAD
-            <input type="search" id="filter-procedures-input" placeholder="Filter tests by compliance class e.g. A, DR-G" class="search" oninput="filterProceduresHandler(event)">
-            {% for gp in grouped_procedures %}
-            <div id="{{gp[0]}}" class="card" style="border-radius: 0; border-bottom: none;">
-                <button class="btn btn-success text-start" type="button" data-bs-toggle="collapse"
-                    data-bs-target="#{{gp[0]}}-body" style="border-radius: 0;">
-=======
                 <div class="card" style="border-radius: 0; border-bottom: none;">
                     <div class="list-group list-group-flush">
                         <a id="active-runs-button" href="#"
@@ -56,10 +49,10 @@
                         </a>
                     </div>
                 </div>
->>>>>>> 3836f607
-
+
+                <input type="search" id="filter-procedures-input" placeholder="Filter tests by compliance class e.g. A, DR-G" class="search" oninput="filterProceduresHandler(event)">
                 {% for gp in grouped_procedures %}
-                <div class="card" style="border-radius: 0; border-bottom: none;">
+                <div id="{{gp[0]}}" class="card" style="border-radius: 0; border-bottom: none;">
                     <button class="btn btn-success text-start" type="button" data-bs-toggle="collapse"
                         data-bs-target="#{{gp[0]}}-body" style="border-radius: 0;">
 
@@ -88,12 +81,8 @@
 
                 </div>
                 {% endfor %}
+                <div id="filter-warning" class="card" style="padding: 10px"></div>
             </div>
-<<<<<<< HEAD
-            {% endfor %}
-            <div id="filter-warning" class="card" style="padding: 10px"></div>
-=======
->>>>>>> 3836f607
         </div>
         <div class="col">
             <div style="display:flex; padding-top: 5px; padding-bottom: 5px; align-items: center;">
