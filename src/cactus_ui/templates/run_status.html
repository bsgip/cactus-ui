{% extends "base.html" %}

{% block title %}Run Status {{ run_id }} - Cactus{% endblock %}

{% block content %}


{% if error %}
<div class="alert alert-danger">{{ error }}</div>
{% endif %}

<div id="error-div"></div>
{% if run_is_live %}

<div class="row justify-content-center">
    <div class="card status-container">
        <div class="card-body">
            <h5 class="card-title">Run {{ run_id }} ({{ run_status }})</h5>

            <p class="card-text">
                <code style="user-select: all;">{{ run_test_uri }}</code>
            </p>

            {% if run_status == 'initialised' %}
            <div id="update-initialised-card"></div>
            {% elif run_status == 'started' %}
            <p class="card-text">The test is now underway - the server will have loaded any initial preconditions
                (eg: DERControls) and its now time for your client to respond appropriately. When you're ready to
                end the test, press the Finalise button</p>
            <form method="POST" action="{{ url_for('run_status_page', run_id=run_id) }}">
                <input type="hidden" name="action" value="finalise">
                <button type="submit" class="btn btn-warning" onclick="handleButtonClick(event)">Finalise</button>
            </form>
            {% endif %}

        </div>
    </div>
</div>
<br>
<div class="row justify-content-center">
    <div class="card status-container">
        <div class="card-body">
            <h5 class="card-title"><a href="{{ url_for('procedure_yaml_page', test_procedure_id=run_procedure_id) }}">
                    {{ run_procedure_id }}
                </a></h5>
            <table class="table">
                <tbody id="update-general-table"></tbody>
            </table>
        </div>
    </div>
</div>
<br>
<div class="row justify-content-center">
    <div class="card status-container" id="precondition-checks-card">
        <div class="card-body">
            <h5 class="card-title">Precondition Checks</h5>
            <table class="table">
                <tbody id="update-precondition-checks-table"></tbody>
            </table>
        </div>
    </div>
</div>
<br>
<div class="row justify-content-center">
    <div class="card status-container ">
        <div class="card-body">
            <h5 class="card-title">Current Criteria</h5>
            <table class="table">
                <tbody id="update-criteria-table"></tbody>
            </table>
        </div>
    </div>
</div>
<br>
<div class="row justify-content-center">
    <div class="card status-container ">
        <div class="card-body">
            <h5 class="card-title">Steps</h5>
            <div id="step-instructions"></div>
            <table class="table">
                <tbody id="update-steps-table"></tbody>
            </table>
        </div>
    </div>
</div>
<br>
<div class="row justify-content-center">
    <div class="card status-container ">
        <div class="card-body">
            <h5 class="card-title">Timeline</h5>
            <div id="timelineError" class="alert alert-info">No timeline (DERControl / Reading) data is available.</div>
            <canvas id="timelineChart"></canvas>
        </div>
    </div>
</div>
<br>
<div class="row justify-content-center">
    <div class="card status-container ">
        <div class="card-body">
            <h5 class="card-title">CSIP-Aus Requests</h5>
            <table class="table">
                <tbody id="update-requests-table"></tbody>
            </table>
        </div>
    </div>
</div>
<br>
<div class="row justify-content-center">
    <div class="card status-container ">
        <div class="card-body">
            <h5 class="card-title">Envoy Logs</h5>
            <pre id="update-log-envoy">Loading...</pre>
        </div>
    </div>
</div>

{% else %}

<div class="row">
    <h2>Run {{ run_id }} has finalised</h2>
    <div class="alert alert-danger" role="alert">
        It appears that this run is no longer active. All results are available as test artifacts.
    </div>

    <form method="POST" action="{{ url_for('run_status_page', run_id=run_id) }}">
        <input type="hidden" name="action" value="artifact">
        <button type="submit" class="btn btn-primary">Download Artifacts</button>
    </form>
</div>



{% endif %}


<style>
    .status-container {
        max-width: 1000px;
        max-height: 600px;
        overflow-y: auto;

    }
</style>

<script>
    var timelineChart = null;

    function handleButtonClick(e) {
        e.target.innerHTML = `<div class="spinner-border spinner-border-sm" role="status"></div>`;
        e.target.disabled = true;
        e.target.closest('form').submit();
    }

    function generalTableBody(status) {
        fragments = [];

        if (status.timestamp_start) {
            startTime = new Date(Date.parse(status.timestamp_start))
            fragments.push(`
                <tr>
                    <th scope="row">Started</th>
                    <td>${formatDate(startTime)} (${formatRelativeDate(startTime)})</td>
                </tr>`
            );
        }

        if (status.timestamp_initialise) {
            init_time = new Date(Date.parse(status.timestamp_initialise))
            fragments.push(`
                <tr>
                    <th scope="row">Created</th>
                    <td>${formatDate(init_time)} (${formatRelativeDate(init_time)})</td>
                </tr>`
            );
        }

        interaction_time = new Date(Date.parse(status.last_client_interaction.timestamp))
        fragments.push(`
            <tr>
                <th scope="row">Last Interaction</th>
                <td>${formatDate(interaction_time)} (${formatRelativeDate(interaction_time)})</td>
            </tr>`
        );

        fragments.push(`
            <tr>
                <th scope="row">Summary</th>
                <td>${status.status_summary}</td>
            </tr>`
        );

        return fragments;
    }

    function preconditionChecksTableBody(preconditionChecks) {
        fragments = []
        for (const c of preconditionChecks) {
            color = c.success ? "success" : "danger";
            icon = c.success ? "check" : "x";
            fragments.push(`
                <tr>
                    <th scope="row">${c.type}</th>
                    <td><span class="text-${color}"><i class="fas fa-${icon}"></i></span></td>
                    <td>${c.details}</td>
                </tr>
            `)
        }
        return fragments
    }

    function criteriaTableBody(criteria) {
        fragments = []
        for (const c of criteria) {
            color = c.success ? "success" : "danger";
            icon = c.success ? "check" : "x";
            fragments.push(`
                <tr>
                    <th scope="row">${c.type}</th>
                    <td><span class="text-${color}"><i class="fas fa-${icon}"></i></span></td>
                    <td>${c.details}</td>
                </tr>
            `)
        }
        return fragments
    }

    function stepStatusTableBody(stepStatus) {
        fragments = []
        for (const [step, status] of Object.entries(stepStatus)) {
            let color = ""
            let icon = ""
            switch (status) {
                case 0:
                    //PENDING
                    color = "secondary"
                    icon = "minus"
                    break;
                case 1:
                    //ACTIVE
                    color = "primary"
                    icon = "play"
                    break;
                case 2:
                    //RESOLVED
                    color = "success"
                    icon = "check"
                    break;

            }
            fragments.push(`
                <tr>
                     <th scope="row">${step}</th>
                     <td><span class="text-${color}"><i class="fas fa-${icon}"></i></span></td>
                </tr>`);
        }

        return fragments
    }

    function requestsTableBody(requests) {
        if (requests.length == 0) {
            return [`
            <tr>
                <th scope="row">No requests received</th>
                <td></td>
                <td></td>
                <td></td>
            </tr>`];
        }

        fragments = []
        for (const r of requests) {
            d = new Date(Date.parse(r.timestamp))
            statusColor = r.status < 200 || r.status > 299 ? "danger" : "success"
            schemaColor = r.body_xml_errors.length ? "danger" : "success"
            schemaText = r.body_xml_errors.length ? "XSD Errors" : "XSD Valid"
            stepName = r.step_name === "Unmatched" ? "" : r.step_name

            fragments.push(`
            <tr>
                <th scope="row">${formatDate(d)}</th>
                <td>${r.method} ${r.path} <span class="badge text-bg-${statusColor}">${r.status}</span></td>
                <td>${stepName}</td>
                <td><span class="badge text-bg-${schemaColor}">${schemaText}</span></td>
            </tr>`);
        }

        return fragments
    }

    function alertBanner(message) {
        return `
        <div class="alert alert-primary" role="alert">
            ${message}
        </div>`;
    }

    function errorBanner(message) {
        return `
        <div class="alert alert-danger" role="alert">
            ${message}
        </div>`;
    }

    function getStepInstructions(instructions) {
        fragments = []
        fragments.push(`
        <p>
            <ul>
        `);
        for (const instruction of instructions) {
            fragments.push(`<li>${instruction}</li>`)
        }
        fragments.push(`
            </ul>
        </p>`);
        return fragments.join("");
    }

    function initialisedCardBody(instructions) {
        fragments = []

        const startButton = `
        <form method="POST" action="{{ url_for('run_status_page', run_id=run_id) }}">
            <input type="hidden" name="action" value="start">
            <button type="submit" class="btn btn-primary" onclick="handleButtonClick(event)">Start</button>
        </form>`;

        if (instructions === null) {
            fragments.push(`
            <p class="card-text">This run is currently in the pre-start phase. It can started at any time.</p>`);
            fragments.push(startButton);
        } else {
            fragments.push(`
            <div class="alert alert-primary" role="alert">
                <p>This run is currently in the pre-start phase.</p>
                <p>Please perform the following operations <i>before</i> starting the test:</p>
                <ul>`);
            for (const instruction of instructions) {
                fragments.push(`<li>${instruction}</li>`)
            }
            fragments.push(`</ul>`);
            fragments.push(startButton);
            fragments.push(`</div>`);
        }
        return fragments.join("");
    }

<<<<<<< HEAD
    function checkStatus(rawJsonString) {
        if (!rawJsonString) return false;

        const status = JSON.parse(rawJsonString);
        return status.instructions && status.precondition_checks && status.request_history && status.step_status && status.criteria && status.status_summary
    }
    
    function handleNewStatus(rawJsonString, validStatus) {
        if (!validStatus) {
            document.getElementById('error-div').innerHTML = errorBanner("Failed to retrieve current status.");
            return;
        } 

        // Clear any previous error
        document.getElementById('error-div').innerHTML = "";
        
=======
    function updateChart(timeline) {

        if (!timeline) {
            document.getElementById("timelineError").style = ""
            document.getElementById("timelineChart").style = "display: none;"
            return;
        } else {
            document.getElementById("timelineError").style = "display: none;"
            document.getElementById("timelineChart").style = ""
        }

        // Load the datasets and annotations (the only things that change between updates)
        const datasets = timeline.data_streams.map(ds => {
            return {
                label: ds.label,
                stepped: ds.stepped,
                borderDash: ds.dashed ? [5, 5] : undefined,
                data: ds.data,
                animation: false
            }
        });

        const annotations = [{
            type: 'line',
            borderColor: 'black',
            borderWidth: 1,
            display: (ctx) => ctx.chart.isDatasetVisible(1),
            label: {
                display: true,
                content: 'Now',
                position: 'start'
            },
            scaleID: 'x',
            value: timeline.now_offset
        }];
        if (timeline.set_max_w !== null) {
            annotations.push({
                type: 'line',
                borderColor: 'black',
                borderWidth: 3,
                borderDash: [5, 5],
                scaleID: 'y',
                value: timeline.set_max_w
            });
            annotations.push({
                type: 'line',
                borderColor: 'black',
                borderWidth: 3,
                borderDash: [5, 5],
                scaleID: 'y',
                value: -timeline.set_max_w
            });
        }


        if (!timelineChart) {
            // We haven't rendered a chart yet
            timelineChart = new Chart(document.getElementById('timelineChart'),
                {
                    type: 'line',
                    data: {
                        datasets: datasets
                    },
                    options: {
                        responsive: true,
                        interaction: {
                            mode: 'index',
                            intersect: true,
                        },
                        stacked: false,
                        plugins: {
                            annotation: {
                                common: {
                                    drawTime: 'beforeDraw'
                                },
                                annotations: annotations
                            }
                        },
                        parsing: {
                            xAxisKey: 'offset',
                            yAxisKey: 'watts'
                        },
                        scales: {
                            y: {
                                title: {
                                    display: true,
                                    text: "Watts"
                                },
                                grid: {
                                    color: function (context) {
                                        if (context.tick.value == 0)
                                            return "#000000";
                                        else
                                            return undefined;
                                    },
                                },
                            },
                            x: {
                                title: {
                                    display: true,
                                    text: "Relative Time"
                                }
                            }
                        }
                    }
                });
        } else {
            // We just need to update the existing chart
            timelineChart.data.datasets = datasets;
            timelineChart.options.plugins.annotation.annotations = annotations;
            timelineChart.update()
        }
    }

    function handleNewStatus(rawJsonString) {
>>>>>>> 33fe4a3d
        if (!rawJsonString) {
            return
        }
        const status = JSON.parse(rawJsonString);

        // update test initialisation text
        // the element 'update-initialised-card' will only exist in the dom if the test is in the init-phase.
        initialisedCard = document.getElementById('update-initialised-card')
        if (initialisedCard !== null) {
            // Allow to work with older version of cactus runner that doesn't send the instruction in the runner status
            let instructions = "instructions" in status ? status.instructions : null
            initialisedCard.innerHTML = initialisedCardBody(instructions);
        }

        // update precondition checks table
        preconditionChecksTable = document.getElementById('update-precondition-checks-table');
        let preconditionChecks = "precondition_checks" in status ? status.precondition_checks : null
        if (preconditionChecks) {
            preconditionChecksTable.innerHTML = preconditionChecksTableBody(preconditionChecks);
        } else {
            // If there aren't any precondition checks we remove the card entirely.
            const preconditionCard = document.getElementById('precondition-checks-card');
            if (preconditionCard) preconditionCard.remove();
        }

        // update cactus log entries
        log_data = status.log_envoy ? status.log_envoy : "No logs recorded";
        document.getElementById('update-log-envoy').innerHTML = log_data;

        // update requests table
        requestTable = document.getElementById('update-requests-table');
        requestTable.innerHTML = requestsTableBody(status.request_history).join("");

        // update steps table
        stepsTable = document.getElementById('update-steps-table');
        stepsTable.innerHTML = stepStatusTableBody(status.step_status).join("");

        // update criteria table
        criteriaTable = document.getElementById('update-criteria-table');
        criteriaTable.innerHTML = criteriaTableBody(status.criteria).join("");

        // update generate table
        generalTable = document.getElementById('update-general-table');
        generalTable.innerHTML = generalTableBody(status).join("");

        // update step instructions
        if ("{{run_status}}" === "started") {
            // Allow to work with older version of cactus runner that doesn't send the instruction in the runner status
            let instructions = "instructions" in status ? status.instructions : null
            if (instructions !== null && instructions.length >= 0) {
                document.getElementById('step-instructions').innerHTML = alertBanner(getStepInstructions(instructions));
            } else {
                document.getElementById('step-instructions').innerHTML = "";
            }
        }

        // update timeline chart
        updateChart(status.timeline);
    }

    function handleStatusError(status, content) {
        if (status === null) {
            console.error("AJAX error occurred.");
            window.location = "{{ url_for('run_status_page', run_id=run_id) }}"
        } else if (status === 410) {
            console.error("Received HTTP GONE - reloading page as test is finished:");
            window.location = "{{ url_for('run_status_page', run_id=run_id) }}"
        } else {
            console.error("Request failed with status and content:", status, content);
        }
    }

    function startPollingRunStatus(runStatusUri, pollRateMs) {
        function fetchStatus() {
            xhrRequest(runStatusUri, (content) => {
                setTimeout(fetchStatus, pollRateMs);
                const validStatus = checkStatus(content);
                if (!validStatus) {
                    console.error("Received invalid status from poll with content:", content)
                }
                handleNewStatus(content, validStatus);
            }, (status, content) => {
                setTimeout(fetchStatus, pollRateMs);
                handleStatusError(status, content);
            });
        }

        setTimeout(fetchStatus, pollRateMs); // start the loop after initial poll delay
    }

    addEventListener("load", (event) => {
        // Load initial status at startup
        const initialStatusJson = atob("{{ initial_status_b64 }}");
        handleNewStatus(initialStatusJson, true)


        // Start polling
        const uri = "{{ url_for('run_status_json', run_id=run_id) }}";
        const pollRateMs = 10000; // 10 seconds
        startPollingRunStatus(uri, pollRateMs);
    });



</script>

<script src="https://cdnjs.cloudflare.com/ajax/libs/Chart.js/4.5.0/chart.umd.js"
    integrity="sha512-D4pL3vNgjkHR/qq+nZywuS6Hg1gwR+UzrdBW6Yg8l26revKyQHMgPq9CLJ2+HHalepS+NuGw1ayCCsGXu9JCXA=="
    crossorigin="anonymous" referrerpolicy="no-referrer"></script>
<script src="https://cdn.jsdelivr.net/npm/chartjs-plugin-annotation@3.1.0/dist/chartjs-plugin-annotation.min.js"
    integrity="sha256-/wN4amD2yTzKz+D7tsLjxnHXkwhWo2ifLzkxE9jWVew=" crossorigin="anonymous"></script>

{% endblock %}<|MERGE_RESOLUTION|>--- conflicted
+++ resolved
@@ -346,24 +346,6 @@
         return fragments.join("");
     }
 
-<<<<<<< HEAD
-    function checkStatus(rawJsonString) {
-        if (!rawJsonString) return false;
-
-        const status = JSON.parse(rawJsonString);
-        return status.instructions && status.precondition_checks && status.request_history && status.step_status && status.criteria && status.status_summary
-    }
-    
-    function handleNewStatus(rawJsonString, validStatus) {
-        if (!validStatus) {
-            document.getElementById('error-div').innerHTML = errorBanner("Failed to retrieve current status.");
-            return;
-        } 
-
-        // Clear any previous error
-        document.getElementById('error-div').innerHTML = "";
-        
-=======
     function updateChart(timeline) {
 
         if (!timeline) {
@@ -477,9 +459,22 @@
             timelineChart.update()
         }
     }
-
-    function handleNewStatus(rawJsonString) {
->>>>>>> 33fe4a3d
+    function checkStatus(rawJsonString) {
+        if (!rawJsonString) return false;
+
+        const status = JSON.parse(rawJsonString);
+        return status.instructions && status.precondition_checks && status.request_history && status.step_status && status.criteria && status.status_summary
+    }
+    
+    function handleNewStatus(rawJsonString, validStatus) {
+        if (!validStatus) {
+            document.getElementById('error-div').innerHTML = errorBanner("Failed to retrieve current status.");
+            return;
+        } 
+
+        // Clear any previous error
+        document.getElementById('error-div').innerHTML = "";
+
         if (!rawJsonString) {
             return
         }
